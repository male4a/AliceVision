--- conflicted
+++ resolved
@@ -62,11 +62,7 @@
     << "\t 1 -> L1 minimization\n"
     << "\t 2 -> L2 minimization (default)\n"
     << "[-t|--translationAveraging]:\n"
-<<<<<<< HEAD
-    << "\t 1 -> L1 minimization \n"
-=======
     << "\t 1 -> L1 minimization\n"
->>>>>>> c7343ac9
     << "\t 2 -> L2 minimization of sum of squared Chordal distances\n"
     << "\t 3 -> SoftL1 minimization (default)\n"
     << "[-f|--refineIntrinsics]\n"
