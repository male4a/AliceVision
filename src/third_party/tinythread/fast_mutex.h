/* -*- mode: c++; tab-width: 2; indent-tabs-mode: nil; -*-
Copyright (c) 2010-2012 Marcus Geelnard

This software is provided 'as-is', without any express or implied
warranty. In no event will the authors be held liable for any damages
arising from the use of this software.

Permission is granted to anyone to use this software for any purpose,
including commercial applications, and to alter it and redistribute it
freely, subject to the following restrictions:

    1. The origin of this software must not be misrepresented; you must not
    claim that you wrote the original software. If you use this software
    in a product, an acknowledgment in the product documentation would be
    appreciated but is not required.

    2. Altered source versions must be plainly marked as such, and must not be
    misrepresented as being the original software.

    3. This notice may not be removed or altered from any source
    distribution.
*/

#ifndef _FAST_MUTEX_H_
#define _FAST_MUTEX_H_

/// @file

// Which platform are we on?
#if !defined(_TTHREAD_PLATFORM_DEFINED_)
  #if defined(_WIN32) || defined(__WIN32__) || defined(__WINDOWS__)
    #define _TTHREAD_WIN32_
  #else
    #define _TTHREAD_POSIX_
  #endif
  #define _TTHREAD_PLATFORM_DEFINED_
#endif

// Check if we can support the assembly language level implementation (otherwise
// revert to the system API)
<<<<<<< HEAD
#if defined(_TTHREAD_WIN32_)
// Only use system mutex (do not use ASM version)
  #define _FAST_MUTEX_SYS_
#else
  #if (defined(__GNUC__) && (defined(__i386__) || defined(__x86_64__))) || \
      (defined(_MSC_VER) && (defined(_M_IX86) || defined(_M_X64))) || \
      (defined(__GNUC__) && (defined(__ppc__))) && !defined(_TTHREAD_PLATFORM_DEFINED_)
    #define _FAST_MUTEX_ASM_
  #else
    #define _FAST_MUTEX_SYS_
  #endif
#endif


=======
#if defined(_TTHREAD_WIN32_)
// Only use system mutex (do not use ASM version)
  #define _FAST_MUTEX_SYS_
#else
  #if (defined(__GNUC__) && (defined(__i386__) || defined(__x86_64__))) || \
      (defined(_MSC_VER) && (defined(_M_IX86) || defined(_M_X64))) || \
      (defined(__GNUC__) && (defined(__ppc__))) && !defined(_TTHREAD_PLATFORM_DEFINED_)
    #define _FAST_MUTEX_ASM_
  #else
    #define _FAST_MUTEX_SYS_
  #endif
#endif


>>>>>>> 1438ac85
#if defined(_TTHREAD_WIN32_)
  #ifndef WIN32_LEAN_AND_MEAN
    #define WIN32_LEAN_AND_MEAN
    #define __UNDEF_LEAN_AND_MEAN
  #endif
  #include <windows.h>
  #ifdef __UNDEF_LEAN_AND_MEAN
    #undef WIN32_LEAN_AND_MEAN
    #undef __UNDEF_LEAN_AND_MEAN
  #endif
#else
  #ifdef _FAST_MUTEX_ASM_
    #include <sched.h>
  #else
    #include <pthread.h>
  #endif
#endif

namespace tthread {

/// Fast mutex class.
/// This is a mutual exclusion object for synchronizing access to shared
/// memory areas for several threads. It is similar to the tthread::mutex class,
/// but instead of using system level functions, it is implemented as an atomic
/// spin lock with very low CPU overhead.
///
/// The \c fast_mutex class is NOT compatible with the \c condition_variable
/// class (however, it IS compatible with the \c lock_guard class). It should
/// also be noted that the \c fast_mutex class typically does not provide
/// as accurate thread scheduling as a the standard \c mutex class does.
///
/// Because of the limitations of the class, it should only be used in
/// situations where the mutex needs to be locked/unlocked very frequently.
///
/// @note The "fast" version of this class relies on inline assembler language,
/// which is currently only supported for 32/64-bit Intel x86/AMD64 and
/// PowerPC architectures on a limited number of compilers (GNU g++ and MS
/// Visual C++).
/// For other architectures/compilers, system functions are used instead.
class fast_mutex {
  public:
    /// Constructor.
#if defined(_FAST_MUTEX_ASM_)
    fast_mutex() : mLock(0) {}
#else
    fast_mutex()
    {
  #if defined(_TTHREAD_WIN32_)
      InitializeCriticalSection(&mHandle);
  #elif defined(_TTHREAD_POSIX_)
      pthread_mutex_init(&mHandle, NULL);
  #endif
    }
#endif

#if !defined(_FAST_MUTEX_ASM_)
    /// Destructor.
    ~fast_mutex()
    {
  #if defined(_TTHREAD_WIN32_)
      DeleteCriticalSection(&mHandle);
  #elif defined(_TTHREAD_POSIX_)
      pthread_mutex_destroy(&mHandle);
  #endif
    }
#endif

    /// Lock the mutex.
    /// The method will block the calling thread until a lock on the mutex can
    /// be obtained. The mutex remains locked until \c unlock() is called.
    /// @see lock_guard
    inline void lock()
    {
#if defined(_FAST_MUTEX_ASM_)
      bool gotLock;
      do {
        gotLock = try_lock();
        if(!gotLock)
        {
  #if defined(_TTHREAD_WIN32_)
          Sleep(0);
  #elif defined(_TTHREAD_POSIX_)
          sched_yield();
  #endif
        }
      } while(!gotLock);
#else
  #if defined(_TTHREAD_WIN32_)
      EnterCriticalSection(&mHandle);
  #elif defined(_TTHREAD_POSIX_)
      pthread_mutex_lock(&mHandle);
  #endif
#endif
    }
    
    /// Try to lock the mutex.
    /// The method will try to lock the mutex. If it fails, the function will
    /// return immediately (non-blocking).
    /// @return \c true if the lock was acquired, or \c false if the lock could
    /// not be acquired.
    inline bool try_lock()
    {
#if defined(_FAST_MUTEX_ASM_)
      int oldLock;
  #if defined(__GNUC__) && (defined(__i386__) || defined(__x86_64__))
      asm volatile (
        "movl $1,%%eax\n\t"
        "xchg %%eax,%0\n\t"
        "movl %%eax,%1\n\t"
        : "=m" (mLock), "=m" (oldLock)
        :
        : "%eax", "memory"
      );
  #elif defined(_MSC_VER) && (defined(_M_IX86) || defined(_M_X64))
      int *ptrLock = &mLock;
      __asm {
        mov eax,1
        mov ecx,ptrLock
        xchg eax,[ecx]
        mov oldLock,eax
      }
  #elif defined(__GNUC__) && (defined(__ppc__))
      int newLock = 1;
      asm volatile (
        "\n1:\n\t"
        "lwarx  %0,0,%1\n\t"
        "cmpwi  0,%0,0\n\t"
        "bne-   2f\n\t"
        "stwcx. %2,0,%1\n\t"
        "bne-   1b\n\t"
        "isync\n"
        "2:\n\t"
        : "=&r" (oldLock)
        : "r" (&mLock), "r" (newLock)
        : "cr0", "memory"
      );
  #endif
      return (oldLock == 0);
#else
  #if defined(_TTHREAD_WIN32_)
      return TryEnterCriticalSection(&mHandle) ? true : false;
  #elif defined(_TTHREAD_POSIX_)
      return (pthread_mutex_trylock(&mHandle) == 0) ? true : false;
  #endif
#endif
    }

    /// Unlock the mutex.
    /// If any threads are waiting for the lock on this mutex, one of them will
    /// be unblocked.
    inline void unlock()
    {
#if defined(_FAST_MUTEX_ASM_)
  #if defined(__GNUC__) && (defined(__i386__) || defined(__x86_64__))
      asm volatile (
        "movl $0,%%eax\n\t"
        "xchg %%eax,%0\n\t"
        : "=m" (mLock)
        :
        : "%eax", "memory"
      );
  #elif defined(_MSC_VER) && (defined(_M_IX86) || defined(_M_X64))
      int *ptrLock = &mLock;
      __asm {
        mov eax,0
        mov ecx,ptrLock
        xchg eax,[ecx]
      }
  #elif defined(__GNUC__) && (defined(__ppc__))
      asm volatile (
        "sync\n\t"  // Replace with lwsync where possible?
        : : : "memory"
      );
      mLock = 0;
  #endif
#else
  #if defined(_TTHREAD_WIN32_)
      LeaveCriticalSection(&mHandle);
  #elif defined(_TTHREAD_POSIX_)
      pthread_mutex_unlock(&mHandle);
  #endif
#endif
    }

  private:
#if defined(_FAST_MUTEX_ASM_)
    int mLock;
#else
  #if defined(_TTHREAD_WIN32_)
    CRITICAL_SECTION mHandle;
  #elif defined(_TTHREAD_POSIX_)
    pthread_mutex_t mHandle;
  #endif
#endif
};

}

#endif // _FAST_MUTEX_H_
<|MERGE_RESOLUTION|>--- conflicted
+++ resolved
@@ -38,7 +38,6 @@
 
 // Check if we can support the assembly language level implementation (otherwise
 // revert to the system API)
-<<<<<<< HEAD
 #if defined(_TTHREAD_WIN32_)
 // Only use system mutex (do not use ASM version)
   #define _FAST_MUTEX_SYS_
@@ -53,22 +52,6 @@
 #endif
 
 
-=======
-#if defined(_TTHREAD_WIN32_)
-// Only use system mutex (do not use ASM version)
-  #define _FAST_MUTEX_SYS_
-#else
-  #if (defined(__GNUC__) && (defined(__i386__) || defined(__x86_64__))) || \
-      (defined(_MSC_VER) && (defined(_M_IX86) || defined(_M_X64))) || \
-      (defined(__GNUC__) && (defined(__ppc__))) && !defined(_TTHREAD_PLATFORM_DEFINED_)
-    #define _FAST_MUTEX_ASM_
-  #else
-    #define _FAST_MUTEX_SYS_
-  #endif
-#endif
-
-
->>>>>>> 1438ac85
 #if defined(_TTHREAD_WIN32_)
   #ifndef WIN32_LEAN_AND_MEAN
     #define WIN32_LEAN_AND_MEAN
