
// Copyright (c) 2012, 2013 Pierre MOULON.

// This Source Code Form is subject to the terms of the Mozilla Public
// License, v. 2.0. If a copy of the MPL was not distributed with this
// file, You can obtain one at http://mozilla.org/MPL/2.0/.

#include "openMVG/image/image.hpp"
#include "openMVG/features/akaze/AKAZE.hpp"

#include "openMVG/matching/matcher_brute_force.hpp"
#include "openMVG/matching/matching_filters.hpp"
#include "openMVG_Samples/siftPutativeMatches/two_view_matches.hpp"

#include "third_party/stlplus3/filesystemSimplified/file_system.hpp"
#include "third_party/vectorGraphics/svgDrawer.hpp"

#include <string>
#include <iostream>

using namespace openMVG;
using namespace openMVG::matching;
using namespace svg;
using namespace std;

int main() {

  Image<RGBColor> image;
  const std::string jpg_filenameL =
  stlplus::folder_up(string(THIS_SOURCE_DIR))  + "/imageData/StanfordMobileVisualSearch/Ace_0.png";
  const std::string jpg_filenameR = 
  stlplus::folder_up(string(THIS_SOURCE_DIR))  + "/imageData/StanfordMobileVisualSearch/Ace_1.png";

  Image<unsigned char> imageL, imageR;
  ReadImage(jpg_filenameL.c_str(), &imageL);
  ReadImage(jpg_filenameR.c_str(), &imageR);

  // Prepare vector to store detected feature and associated descriptor
  vector<SIOPointFeature> featsL, featsR;
  // Call AKAZE detector
  AKAZEConfig options;

#define AKAZE_MSURF 1
<<<<<<< HEAD
//#define AKAZE_MLBD 1
=======
//#define AKAZE_LIOP 1

>>>>>>> 4fcf509d
#if defined AKAZE_MSURF
  typedef Descriptor<float,64> Descriptor_T;
  vector<Descriptor_T > descsL, descsR;
<<<<<<< HEAD
  AKAZEDetector<Descriptor_T::bin_type, 64>(imageL, featsL, descsL, options);
  AKAZEDetector<Descriptor_T::bin_type, 64>(imageR, featsR, descsR, options);
#endif
#if defined AKAZE_MLBD
  typedef Descriptor<std::bitset<486>, 1> Descriptor_T;
  vector<Descriptor_T > descsL, descsR;
  AKAZEDetector<Descriptor_T::bin_type, 1>(imageL, featsL, descsL, options);
  AKAZEDetector<Descriptor_T::bin_type, 1>(imageR, featsR, descsR, options);
=======
  AKAZEDetector<descType, 64>(imageL, featsL, descsL, options);
  AKAZEDetector<descType, 64>(imageR, featsR, descsR, options);
#endif
#if defined AKAZE_LIOP
  // LIOP
  typedef unsigned char descType;
  typedef Descriptor<descType,144> Descriptor_T;
  vector<Descriptor_T > descsL, descsR;
  AKAZEDetector<descType, 144>(imageL, featsL, descsL, options);
  AKAZEDetector<descType, 144>(imageR, featsR, descsR, options);
>>>>>>> 4fcf509d
#endif


  // Show both images side by side
  {
    Image<unsigned char> concat;
    ConcatH(imageL, imageR, concat);
    string out_filename = "00_images.jpg";
    WriteImage(out_filename.c_str(), concat);
  }

  //- Draw features on the two image (side by side)
  {
    Image<unsigned char> concat;
    ConcatH(imageL, imageR, concat);

    //-- Draw features :
    for (size_t i=0; i < featsL.size(); ++i )  {
      const SIOPointFeature & imaA = featsL[i];
      DrawCircle(imaA.x(), imaA.y(), imaA.scale(), 255, &concat);
    }
    for (size_t i=0; i < featsR.size(); ++i )  {
      const SIOPointFeature & imaB = featsR[i];
      DrawCircle(imaB.x()+imageL.Width(), imaB.y(), imaB.scale(), 255, &concat);
    }
    string out_filename = "01_features.jpg";
    WriteImage(out_filename.c_str(), concat);
  }

  //-- Perform matching -> find Nearest neighbor, filtered with Distance ratio
  std::vector<IndMatch> vec_PutativeMatches;
  {
    // Define the matcher (BruteForce) and the used metric (Squared L2)
    #if defined AKAZE_MSURF
    typedef L2_Vectorized<Descriptor_T::bin_type> Metric;
    #endif
    #if defined AKAZE_MLBD // Binary based descriptor use the Hamming metric
    typedef HammingBitSet<Descriptor_T::bin_type> Metric;
    #endif
    typedef ArrayMatcherBruteForce<Descriptor_T::bin_type, Metric> MatcherT;

    // Distance ratio squared due to squared metric
    getPutativesMatches<Descriptor_T, MatcherT>(descsL, descsR, Square(0.8), vec_PutativeMatches);

    // Draw correspondences after Nearest Neighbor ratio filter
    svgDrawer svgStream( imageL.Width() + imageR.Width(), max(imageL.Height(), imageR.Height()));
    svgStream.drawImage(jpg_filenameL, imageL.Width(), imageL.Height());
    svgStream.drawImage(jpg_filenameR, imageR.Width(), imageR.Height(), imageL.Width());
    for (size_t i = 0; i < vec_PutativeMatches.size(); ++i) {
      //Get back linked feature, draw a circle and link them by a line
      const SIOPointFeature & L = featsL[vec_PutativeMatches[i]._i];
      const SIOPointFeature & R = featsR[vec_PutativeMatches[i]._j];
      svgStream.drawLine(L.x(), L.y(), R.x()+imageL.Width(), R.y(), svgStyle().stroke("green", 2.0));
      svgStream.drawCircle(L.x(), L.y(), L.scale(), svgStyle().stroke("yellow", 2.0));
      svgStream.drawCircle(R.x()+imageL.Width(), R.y(), R.scale(),svgStyle().stroke("yellow", 2.0));
    }
    string out_filename = "02_akaze_Matches.svg";
    ofstream svgFile( out_filename.c_str() );
    svgFile << svgStream.closeSvgFile().str();
    svgFile.close();
  }

  // Display some statistics
  std::cout
    << featsL.size() << " Features on image A" << std::endl
    << featsR.size() << " Features on image B" << std::endl
    << vec_PutativeMatches.size() << " matches after matching with Distance Ratio filter" << std::endl;

  return EXIT_SUCCESS;
}<|MERGE_RESOLUTION|>--- conflicted
+++ resolved
@@ -41,16 +41,12 @@
   AKAZEConfig options;
 
 #define AKAZE_MSURF 1
-<<<<<<< HEAD
 //#define AKAZE_MLBD 1
-=======
 //#define AKAZE_LIOP 1
 
->>>>>>> 4fcf509d
 #if defined AKAZE_MSURF
   typedef Descriptor<float,64> Descriptor_T;
   vector<Descriptor_T > descsL, descsR;
-<<<<<<< HEAD
   AKAZEDetector<Descriptor_T::bin_type, 64>(imageL, featsL, descsL, options);
   AKAZEDetector<Descriptor_T::bin_type, 64>(imageR, featsR, descsR, options);
 #endif
@@ -59,9 +55,6 @@
   vector<Descriptor_T > descsL, descsR;
   AKAZEDetector<Descriptor_T::bin_type, 1>(imageL, featsL, descsL, options);
   AKAZEDetector<Descriptor_T::bin_type, 1>(imageR, featsR, descsR, options);
-=======
-  AKAZEDetector<descType, 64>(imageL, featsL, descsL, options);
-  AKAZEDetector<descType, 64>(imageR, featsR, descsR, options);
 #endif
 #if defined AKAZE_LIOP
   // LIOP
@@ -70,7 +63,6 @@
   vector<Descriptor_T > descsL, descsR;
   AKAZEDetector<descType, 144>(imageL, featsL, descsL, options);
   AKAZEDetector<descType, 144>(imageR, featsR, descsR, options);
->>>>>>> 4fcf509d
 #endif
 
 
@@ -104,7 +96,7 @@
   std::vector<IndMatch> vec_PutativeMatches;
   {
     // Define the matcher (BruteForce) and the used metric (Squared L2)
-    #if defined AKAZE_MSURF
+    #if defined AKAZE_MSURF || AKAZE_LIOP
     typedef L2_Vectorized<Descriptor_T::bin_type> Metric;
     #endif
     #if defined AKAZE_MLBD // Binary based descriptor use the Hamming metric
