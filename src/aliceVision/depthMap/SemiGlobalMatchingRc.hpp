// This file is part of the AliceVision project.
// Copyright (c) 2017 AliceVision contributors.
// This Source Code Form is subject to the terms of the Mozilla Public License,
// v. 2.0. If a copy of the MPL was not distributed with this file,
// You can obtain one at https://mozilla.org/MPL/2.0/.

#pragma once

#include <aliceVision/mvsData/Pixel.hpp>
#include <aliceVision/mvsData/StaticVector.hpp>
#include <aliceVision/depthMap/SemiGlobalMatchingParams.hpp>

namespace aliceVision {
namespace depthMap {

class SemiGlobalMatchingRc
{
public:
    SemiGlobalMatchingRc(bool doComputeDepthsAndResetTCams, int _rc, int _scale, int _step, SemiGlobalMatchingParams* _sp);
    ~SemiGlobalMatchingRc(void);

    bool sgmrc(bool checkIfExists = true);

protected:
    StaticVector<int> tcams;

protected:

    float getMinTcStepAtDepth(float depth, float minDepth, float maxDepth,
                              StaticVector<StaticVector<float>*>* alldepths);
<<<<<<< HEAD
=======
    StaticVector<float>* getTcSeedsRcPlaneDists(int rc, const StaticVector<int>& tcams);
>>>>>>> f0ecb026
    bool selectBestDepthsRange(int nDepthsThr, StaticVector<float>* rcSeedsDistsAsc);
    bool selectBestDepthsRange(int nDepthsThr, StaticVector<StaticVector<float>*>* alldepths);
    StaticVector<StaticVector<float>*>* computeAllDepthsAndResetTCams(float midDepth);
    void computeDepthsTcamsLimits(StaticVector<StaticVector<float>*>* alldepths);
    void computeDepths(float minDepth, float maxDepth, StaticVector<StaticVector<float>*>* alldepths);
    void computeDepthsAndResetTCams();

private:
    void getSubDepthsForTCam( int tcamid, std::vector<float>& subDepths );

protected:
    SemiGlobalMatchingParams* sp;

    const int rc;
    const int scale;
    const int step;
    int wsh;
    float gammaC, gammaP;
    StaticVector<float>* depths;
    StaticVector<Pixel> depthsTcamsLimits;
    int w, h;

    std::string outDir;
    std::string tmpDir;
    std::string tcamsFileName;
    std::string depthsFileName;
    std::string depthsTcamsLimitsFileName;
    std::string SGM_depthMapFileName;
    std::string SGM_simMapFileName;
    std::string SGM_idDepthMapFileName;
};

void computeDepthMapsPSSGM(mvsUtils::MultiViewParams* mp, mvsUtils::PreMatchCams* pc, const StaticVector<int>& cams);
void computeDepthMapsPSSGM(int CUDADeviceNo, mvsUtils::MultiViewParams* mp, mvsUtils::PreMatchCams* pc, const StaticVector<int>& cams);

} // namespace depthMap
} // namespace aliceVision<|MERGE_RESOLUTION|>--- conflicted
+++ resolved
@@ -28,10 +28,6 @@
 
     float getMinTcStepAtDepth(float depth, float minDepth, float maxDepth,
                               StaticVector<StaticVector<float>*>* alldepths);
-<<<<<<< HEAD
-=======
-    StaticVector<float>* getTcSeedsRcPlaneDists(int rc, const StaticVector<int>& tcams);
->>>>>>> f0ecb026
     bool selectBestDepthsRange(int nDepthsThr, StaticVector<float>* rcSeedsDistsAsc);
     bool selectBestDepthsRange(int nDepthsThr, StaticVector<StaticVector<float>*>* alldepths);
     StaticVector<StaticVector<float>*>* computeAllDepthsAndResetTCams(float midDepth);
